--- conflicted
+++ resolved
@@ -107,33 +107,18 @@
         ### Stop splitting if max_depth is reached
         if self.max_depth is not None and depth >= self.max_depth:
             return Node(node_value=y_train[sample_idx].mean())
-<<<<<<< HEAD
-            #return None
-        
+
         ### Stop splitting if node has too few samples
         if len(sample_idx) < self.min_samples_split:
             return Node(node_value=y_train[sample_idx].mean())
-            #return None
-        
-=======
-
-        ### Stop splitting if node has too few samples
-        if len(sample_idx) < self.min_samples_split:
-            return Node(node_value=y_train[sample_idx].mean())
-
->>>>>>> 7cccba06
+
         ### Find the best split
         split = self._find_best_split(X_train[sample_idx], y_train[sample_idx])
 
         ### Stop splitting if no split is found
         if split is None:
             return Node(node_value=y_train[sample_idx].mean())
-<<<<<<< HEAD
-            #return None
-        
-=======
-
->>>>>>> 7cccba06
+
         ### Unpack the split
         feature_idx, x_threshold, left_idx, right_idx = split
 
